# torchao: PyTorch Architecture Optimization 

**Note: This repository is currently under heavy development - if you have suggestions on the API or use-cases you'd like to be covered, please open an github issue**

The `torchao` package allows you to quantize and prune your models using native PyTorch. 

The repo hosts both
1. lower precision [dtypes](./torchao/dtypes) such as nf4, uint4
2. Quantization [algorithms](./torchao/quantization) such as dynamic quant, smoothquant
3. Sparsity [algorithms](./torchao/sparsity) such as Wanda

## Success stories
Our kernels have has been used to achieve SOTA inference performance on

1. Image segmentation modelss with [sam-fast](pytorch.org/blog/accelerating-generative-ai)
2. Language models with [gpt-fast](pytorch.org/blog/accelerating-generative-ai-2)
3. Diffusion models with [sd-fast](pytorch.org/blog/accelerating-generative-ai-3)


## Installation

**Note: this library makes liberal use of several new features in pytorch, its recommended to use it with the current pytorch nightly if you want full feature coverage. If not, the subclass APIs may not work, though the module swap api's will still work.**

1. From PyPI:
```Shell
pip install torchao
```

2. From Source:

```Shell
git clone https://github.com/pytorch-labs/ao
cd ao
pip install -e .
```

## Examples

Typically quantization algorithms will have different schemes for how the activation and weights are quantized so A16W8 for instance means the activations are quantized to 16 bits wheras the weights are quantized to 8 bits. Trying out different quantization schemes in `torchao` is generally a 1 line change.

### Autoquantization

<<<<<<< HEAD
The `autoquant` api can be used to quickly and accurately quantize your model. When used as in the example below, the api first identifies the shapes
of the activations that the different linear layers see, it then benchmarks these shapes across different types of quantized and non-quantized layers in order to pick the fastest one, attempting to take into account fusions where possible. Finally once the best class is found for each layer, it swaps the linear. Currently this api chooses between no quantization, int8 dynamic quantization and int8 weight only quantization for each layer.

```
=======
```Python
>>>>>>> 2ae74d38
import torch
import torchao

# inductor settings which improve torch.compile runtime for quantized modules
torch._inductor.config.force_fuse_int_mm_with_mul
torch._inductor.config.use_mixed_mm

# Fuse the int8*int8 -> int32 matmul and subsequent mul op avoiding materialization of the int32 intermediary tensor
torch._inductor.config.force_fuse_int_mm_with_mul = True

# Plug in your model and example input
model = torch.nn.Sequential(torch.nn.Linear(32, 64)).cuda().to(torch.bfloat16)
input = torch.randn(32,32, dtype=torch.bfloat16, device='cuda')

# perform autoquantization
torchao.autoquant(model, (input))

# compile the model to improve performance
model = torch.compile(model, mode='max-autotune')
model(input)
```

<<<<<<< HEAD

### A8W8 Dynamic Quantization

The `change_linear_weights_to_int8_dqtensors` function converts the linear weights in a model to a quantized tensor subclass `Int8DynamicallyQuantizedLinearWeight`. In practice this
converts the floating point linear matmul of the original linear op to a dynamically quantized linear matmul.

Example

```
# some user model and example input
...

# convert linear modules to quantized linear modules
torchao.change_linear_weights_to_int8_dqtensors(model)

# compile the model to improve performance
...
```

This technique works best when the torch._inductor.config.force_fuse_int_mm_with_mul option is enabled. This allows fusion of the int8*int8 -> int32 matmul and subsequent mul op, thereby avoiding materialization of the int32 intermediary tensor.


### A16W8 WeightOnly Quantization

The `change_linear_weights_to_int8_woqtensors` function converts the linear weights in a model to a quantized tensor subclass `Int8WeightOnlyQuantizedLinearWeight`. In practice this
converts the floating point linear matmul of the original linear op to a weight only quantized linear matmul

Example

```
# some user model and example input
...

# convert linear modules to quantized linear modules
torchao.change_linear_weights_to_int8_woqtensors(model)

# compile the model to improve performance
...
=======
### A16W8 WeightOnly Quantization

```python
quant_api.change_linear_weights_to_int8_woqtensors(model)
>>>>>>> 2ae74d38
```

This technique works best when the torch._inductor.config.use_mixed_mm option is enabled. This avoids dequantizing the weight tensor before the matmul, instead fusing the dequantization into the matmul, thereby avoiding materialization of a large floating point weight tensor.


### A16W4 WeightOnly Quantization

<<<<<<< HEAD
The `change_linear_weights_to_int4_woqtensors` function converts the linear weights in a model to a quantized tensor subclass `Int4WeightOnlyQuantizedLinearWeight`. In practice this
converts the floating point linear matmul of the original linear op to a weight only quantized linear matmul

Example

```
# some user model and example input
...

# convert linear modules to quantized linear modules
torchao.change_linear_weights_to_int4_woqtensors(model)

# compile the model to improve performance
...
=======
```python
quant_api.change_linear_weights_to_int4_woqtensors(model)
>>>>>>> 2ae74d38
```

Note: The quantization error incurred by applying int4 quantization to your model can be fairly significant, so using external techniques like GPTQ may be necessary to obtain a usable model.


### A8W8 Dynamic Quantization with Smoothquant

We've also implemented a version of [smoothquant](https://arxiv.org/abs/2211.10438) with the same GEMM format as above. Due to requiring calibration, the API is more complicated.

Example

```Python
import torch
from torchao.quantization.smoothquant import swap_linear_with_smooth_fq_linear, smooth_fq_linear_to_inference

# Fuse the int8*int8 -> int32 matmul and subsequent mul op avoiding materialization of the int32 intermediary tensor
torch._inductor.config.force_fuse_int_mm_with_mul = True

# plug in your model
model = get_model()

# convert linear modules to smoothquant
# linear module in calibration mode
swap_linear_with_smooth_fq_linear(model)

# Create a data loader for calibration
calibration_data = get_calibration_data()
calibration_dataset = MyDataset(calibration_data)
calibration_loader = DataLoader(calibration_dataset, batch_size=32, shuffle=True)

# Calibrate the model
model.train()
for batch in calibration_loader:
    inputs = batch
    model(inputs)

# set it to inference mode
smooth_fq_linear_to_inference(model)

# compile the model to improve performance
model = torch.compile(model, mode='max-autotune')
model(input)
```

## Sharp edges

1. While these techniques are designed to improve model performance, in some cases the opposite can occur. This is because quantization adds additional overhead to the model that is hopefully made up for by faster matmuls (dynamic quantization) or loading weights faster (weight-only quantization). If your matmuls are small enough or your non-quantized perf isn't bottlenecked by weight load time, these techniques may reduce performance.
2. Use the PyTorch nightlies so you can leverage [tensor subclasses](https://pytorch.org/docs/stable/notes/extending.html#subclassing-torch-tensor) which is preferred over older module swap based methods because it doesn't modify the graph and is generally more composable and flexible.


## License

`torchao` is released under the [BSD 3](https://github.com/pytorch-labs/ao/blob/main/LICENSE) license.<|MERGE_RESOLUTION|>--- conflicted
+++ resolved
@@ -1,8 +1,8 @@
-# torchao: PyTorch Architecture Optimization 
+# torchao: PyTorch Architecture Optimization
 
 **Note: This repository is currently under heavy development - if you have suggestions on the API or use-cases you'd like to be covered, please open an github issue**
 
-The `torchao` package allows you to quantize and prune your models using native PyTorch. 
+The `torchao` package allows you to quantize and prune your models using native PyTorch.
 
 The repo hosts both
 1. lower precision [dtypes](./torchao/dtypes) such as nf4, uint4
@@ -40,23 +40,16 @@
 
 ### Autoquantization
 
-<<<<<<< HEAD
 The `autoquant` api can be used to quickly and accurately quantize your model. When used as in the example below, the api first identifies the shapes
 of the activations that the different linear layers see, it then benchmarks these shapes across different types of quantized and non-quantized layers in order to pick the fastest one, attempting to take into account fusions where possible. Finally once the best class is found for each layer, it swaps the linear. Currently this api chooses between no quantization, int8 dynamic quantization and int8 weight only quantization for each layer.
 
-```
-=======
-```Python
->>>>>>> 2ae74d38
+```python
 import torch
 import torchao
 
-# inductor settings which improve torch.compile runtime for quantized modules
+# inductor settings which improve torch.compile performance for quantized modules
 torch._inductor.config.force_fuse_int_mm_with_mul
 torch._inductor.config.use_mixed_mm
-
-# Fuse the int8*int8 -> int32 matmul and subsequent mul op avoiding materialization of the int32 intermediary tensor
-torch._inductor.config.force_fuse_int_mm_with_mul = True
 
 # Plug in your model and example input
 model = torch.nn.Sequential(torch.nn.Linear(32, 64)).cuda().to(torch.bfloat16)
@@ -70,51 +63,18 @@
 model(input)
 ```
 
-<<<<<<< HEAD
 
 ### A8W8 Dynamic Quantization
 
-The `change_linear_weights_to_int8_dqtensors` function converts the linear weights in a model to a quantized tensor subclass `Int8DynamicallyQuantizedLinearWeight`. In practice this
-converts the floating point linear matmul of the original linear op to a dynamically quantized linear matmul.
-
-Example
-
-```
-# some user model and example input
-...
-
+```python
 # convert linear modules to quantized linear modules
 torchao.change_linear_weights_to_int8_dqtensors(model)
-
-# compile the model to improve performance
-...
 ```
-
-This technique works best when the torch._inductor.config.force_fuse_int_mm_with_mul option is enabled. This allows fusion of the int8*int8 -> int32 matmul and subsequent mul op, thereby avoiding materialization of the int32 intermediary tensor.
-
 
 ### A16W8 WeightOnly Quantization
 
-The `change_linear_weights_to_int8_woqtensors` function converts the linear weights in a model to a quantized tensor subclass `Int8WeightOnlyQuantizedLinearWeight`. In practice this
-converts the floating point linear matmul of the original linear op to a weight only quantized linear matmul
-
-Example
-
-```
-# some user model and example input
-...
-
-# convert linear modules to quantized linear modules
+```python
 torchao.change_linear_weights_to_int8_woqtensors(model)
-
-# compile the model to improve performance
-...
-=======
-### A16W8 WeightOnly Quantization
-
-```python
-quant_api.change_linear_weights_to_int8_woqtensors(model)
->>>>>>> 2ae74d38
 ```
 
 This technique works best when the torch._inductor.config.use_mixed_mm option is enabled. This avoids dequantizing the weight tensor before the matmul, instead fusing the dequantization into the matmul, thereby avoiding materialization of a large floating point weight tensor.
@@ -122,25 +82,8 @@
 
 ### A16W4 WeightOnly Quantization
 
-<<<<<<< HEAD
-The `change_linear_weights_to_int4_woqtensors` function converts the linear weights in a model to a quantized tensor subclass `Int4WeightOnlyQuantizedLinearWeight`. In practice this
-converts the floating point linear matmul of the original linear op to a weight only quantized linear matmul
-
-Example
-
-```
-# some user model and example input
-...
-
-# convert linear modules to quantized linear modules
+```python
 torchao.change_linear_weights_to_int4_woqtensors(model)
-
-# compile the model to improve performance
-...
-=======
-```python
-quant_api.change_linear_weights_to_int4_woqtensors(model)
->>>>>>> 2ae74d38
 ```
 
 Note: The quantization error incurred by applying int4 quantization to your model can be fairly significant, so using external techniques like GPTQ may be necessary to obtain a usable model.
