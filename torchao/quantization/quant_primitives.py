--- conflicted
+++ resolved
@@ -12,10 +12,7 @@
     quantized_decomposed_lib,
 )
 from torch.library import impl
-<<<<<<< HEAD
-=======
 from typing import Tuple
->>>>>>> 5fd2b5a1
 
 __all__ = [
     "safe_int_mm",
